--- conflicted
+++ resolved
@@ -41,23 +41,6 @@
 		std::cerr << "Exception in FeedForwardNNImpl constructor: " << e.what() << std::endl;
 		throw;
 	}
-<<<<<<< HEAD
-=======
-	result.insert(result.end(), a.end() - a_end, a.end());
-	return result;
-}
-
-FeedForwardNNImpl::FeedForwardNNImpl(int in_dim, int out_dim, torch::Device& device) {
-	layer1 = register_module("layer1", torch::nn::Linear(in_dim, 256));
-	layer2 = register_module("layer2", torch::nn::Linear(256, 256));
-	layer3 = register_module("layer3", torch::nn::Linear(256, 128));
-	layer4 = register_module("layer4", torch::nn::Linear(128, out_dim));
-
-	layer1->to(device);
-	layer2->to(device);
-	layer3->to(device);
-	layer4->to(device);
->>>>>>> 1a0480cb
 }
 
 torch::Tensor FeedForwardNNImpl::forward(torch::Tensor obs) {
@@ -101,15 +84,9 @@
 		actor_optim = std::make_unique<torch::optim::Adam>(actor->parameters(), torch::optim::AdamOptions(lr));
 		critic_optim = std::make_unique<torch::optim::Adam>(critic->parameters(), torch::optim::AdamOptions(lr));
 
-<<<<<<< HEAD
 		float variance = 0.5f;
 		float std_value = std::sqrt(variance);
 		std_dev = torch::full({ act_dim }, std_value).to(device);
-=======
-	float variance = 0.5f;
-	float std_value = std::sqrt(variance);
-	std_dev = torch::full({ act_dim }, std_value).to(device);
->>>>>>> 1a0480cb
 
 		logger["delta_t"] = std::chrono::high_resolution_clock::now().time_since_epoch().count();
 		logger["t_so_far"] = 0;
@@ -149,7 +126,6 @@
 			auto [V, _] = evaluate(batch_obs, batch_acts);
 
 			torch::Tensor A_k = batch_rtgs.unsqueeze(1) - V.detach();
-			std::cout << "A_k shape: " << A_k.sizes() << std::endl;
 			A_k = (A_k - A_k.mean()) / (A_k.std() + 1e-10);
 
 			print_tensor_inline("batch_obs", batch_obs);
@@ -164,12 +140,12 @@
 				auto [V, curr_log_probs] = evaluate(batch_obs, batch_acts);
 
 				torch::Tensor ratios = torch::exp(curr_log_probs - batch_log_probs);
-				std::cout << "ratios shape: " << ratios.sizes() << std::endl;
 				torch::Tensor surr1 = ratios * A_k;
 				torch::Tensor surr2 = torch::clamp(ratios, 1 - clip, 1 + clip) * A_k;
 
 				torch::Tensor actor_loss = -torch::min(surr1, surr2).mean();
-				torch::Tensor critic_loss = torch::mse_loss(V, batch_rtgs);
+				torch::Tensor critic_loss = torch::mse_loss(V, batch_rtgs.unsqueeze(1));
+				//torch::Tensor critic_loss = torch::mse_loss(V.squeeze(1), batch_rtgs);
 
 
 				print_tensor_inline("V", V);
@@ -181,12 +157,10 @@
 				print_tensor_inline("critic_loss", critic_loss);
 
 				actor_optim->zero_grad();
-				std::cout << "actor backward" << std::endl;
 				actor_loss.backward({}, true);
 				actor_optim->step();
 
 				critic_optim->zero_grad();
-				std::cout << "critic backward" << std::endl;
 				critic_loss.backward();
 				critic_optim->step();
 
@@ -348,7 +322,6 @@
 
 #ifdef  LIMIT_ACTION_SPACE
 std::pair<torch::Tensor, torch::Tensor> PPO::get_action(const torch::Tensor& obs_tensor) {
-<<<<<<< HEAD
 	try {
 		torch::Tensor mean = actor->forward(obs_tensor);
 		auto dist = NormalMultivariate(mean, std_dev, device);
@@ -371,45 +344,6 @@
 		throw;
 	}
 }
-=======
-	// Query the actor network for a mean action
-	torch::Tensor mean = actor->forward(obs_tensor);
-
-	// Create a distribution with the mean and covariance
-	auto dist = NormalMultivariate(mean, std_dev, device);
-
-	// Sample an action (pre-squash)
-	torch::Tensor raw_action = dist.sample();
-
-	// Squash the action to [-1, 1] range
-	torch::Tensor action_tensor = torch::tanh(raw_action);
-
-	// Log prob of the unsquashed action
-	torch::Tensor log_prob = dist.log_prob(raw_action);
-
-	// Tanh correction: subtract log(det(Jacobian)) of the transformation
-	// For tanh: log(1 - tanh(x)^2) = log(1 - action^2)
-	torch::Tensor correction = torch::log(1 - action_tensor.pow(2) + 1e-6).sum(-1);
-
-	// Adjusted log_prob
-	log_prob = log_prob - correction;
-
-	// Optional: print tensors
-	print_tensor_inline("obs_tensor", obs_tensor);
-	print_tensor_inline("mean", mean);
-	print_tensor_inline("raw_action", raw_action);
-	print_tensor_inline("action_tensor", action_tensor);
-	print_tensor_inline("corrected_log_prob", log_prob);
-
-	return { action_tensor, log_prob.detach() };
-}
-std::pair<torch::Tensor, torch::Tensor> PPO_Eval::get_action(const torch::Tensor& obs_tensor) {
-	// Query the actor network for a mean action
-	torch::Tensor mean = actor->forward(obs_tensor);
-
-	// Create a distribution with the mean and covariance
-	auto dist = NormalMultivariate(mean, std_dev, device);
->>>>>>> 1a0480cb
 
 std::pair<torch::Tensor, torch::Tensor> PPO_Eval::get_action(const torch::Tensor& obs_tensor) {
 	try {
@@ -435,18 +369,6 @@
 	}
 }
 #else
-<<<<<<< HEAD
-=======
-std::pair<torch::Tensor, torch::Tensor> PPO::get_action(const torch::Tensor& obs_tensor) {
-	// Query the actor network for a mean action
-	torch::Tensor mean = actor->forward(obs_tensor);
-
-	// Create a distribution with the mean action and std from the covariance matrix
-	auto dist = NormalMultivariate(mean, std_dev, device);
-
-	// Sample an action from the distribution
-	torch::Tensor action_tensor = dist.sample();// torch::tanh(dist.sample());
->>>>>>> 1a0480cb
 
 std::pair<torch::Tensor, torch::Tensor> PPO::get_action(const torch::Tensor& obs_tensor) {
 	try {
@@ -454,6 +376,20 @@
 		auto dist = NormalMultivariate(mean, std_dev, device);
 		torch::Tensor action_tensor = dist.sample();
 		torch::Tensor log_prob = dist.log_prob(action_tensor);
+		return { action_tensor.detach(), log_prob.detach() };
+	}
+	catch (const std::exception& e) {
+		std::cerr << "Exception in PPO::get_action: " << e.what() << std::endl;
+		throw;
+	}
+}
+
+std::pair<torch::Tensor, torch::Tensor> PPO_Eval::get_action(const torch::Tensor& obs_tensor) {
+	try {
+		torch::Tensor mean = actor->forward(obs_tensor);
+		auto dist = NormalMultivariate(mean, std_dev, device);
+		torch::Tensor action_tensor = dist.sample();
+		torch::Tensor log_prob = dist.log_prob(action_tensor);
 
 		print_tensor_inline("obs_tensor", obs_tensor);
 		print_tensor_inline("mean", mean);
@@ -463,45 +399,12 @@
 		return { action_tensor.detach(), log_prob.detach() };
 	}
 	catch (const std::exception& e) {
-		std::cerr << "Exception in PPO::get_action: " << e.what() << std::endl;
-		throw;
-	}
-}
-<<<<<<< HEAD
-=======
-std::pair<torch::Tensor, torch::Tensor> PPO_Eval::get_action(const torch::Tensor& obs_tensor) {
-	// Query the actor network for a mean action
-	torch::Tensor mean = actor->forward(obs_tensor);
-
-	// Create a distribution with the mean action and std from the covariance matrix
-	auto dist = NormalMultivariate(mean, std_dev, device);
-
-	// Sample an action from the distribution
-	torch::Tensor action_tensor = dist.sample();// torch::tanh(dist.sample());
->>>>>>> 1a0480cb
-
-std::pair<torch::Tensor, torch::Tensor> PPO_Eval::get_action(const torch::Tensor& obs_tensor) {
-	try {
-		torch::Tensor mean = actor->forward(obs_tensor);
-		auto dist = NormalMultivariate(mean, std_dev, device);
-		torch::Tensor action_tensor = dist.sample();
-		torch::Tensor log_prob = dist.log_prob(action_tensor);
-
-		print_tensor_inline("obs_tensor", obs_tensor);
-		print_tensor_inline("mean", mean);
-		print_tensor_inline("action_tensor", action_tensor);
-		print_tensor_inline("log_prob_tensor", log_prob);
-
-		return { action_tensor.detach(), log_prob.detach() };
-	}
-	catch (const std::exception& e) {
 		std::cerr << "Exception in PPO_Eval::get_action: " << e.what() << std::endl;
 		throw;
 	}
 }
 #endif //  LIMIT_ACTION_SPACE
 pair<torch::Tensor, torch::Tensor> PPO::evaluate(const torch::Tensor& batch_obs, const torch::Tensor& batch_acts) {
-<<<<<<< HEAD
 	try {
 		torch::Tensor V = critic->forward(batch_obs);
 		print_tensor_inline("V", V);
@@ -516,24 +419,6 @@
 		std::cerr << "Exception in evaluate: " << e.what() << std::endl;
 		throw;
 	}
-=======
-	//Estimate the values of each observation, and the log probs of
-	//each action in the most recent batch with the most recent
-	//iteration of the actor network. Should be called from learn.
-
-	// Query critic network for a value V for each batch_obs. Shape of V should be same as batch_rtgs
-	torch::Tensor V = critic->forward(batch_obs).squeeze();
-
-	// Calculate the log probabilities of batch actions using most recent actor network.
-	// This segment of code is similar to that in get_action()
-	torch::Tensor mean = actor->forward(batch_obs);
-	NormalMultivariate dist(mean, std_dev, device);
-	torch::Tensor log_probs = (dist.log_prob(batch_acts));
-
-	// Return the value vector V of each observation in the batch
-	// and log probabilities log_probs of each action in the batch
-	return { V, log_probs };
->>>>>>> 1a0480cb
 }
 
 tuple<torch::Tensor, torch::Tensor, torch::Tensor, torch::Tensor, torch::Tensor> PPO::rollout_train() {
@@ -562,7 +447,6 @@
 
 				auto [action_tensor, log_prob] = get_action(obs_tensor);
 				auto [next_obs, rew, terminated, truncated, __] = env.step(action_tensor);
-				print_tensor_inline("log_prob", log_prob);
 
 				done = terminated || truncated;
 
@@ -586,12 +470,6 @@
 		torch::Tensor batch_log_probs = torch::stack(batch_log_probs_vec).to(torch::kFloat);
 		torch::Tensor batch_rtgs = compute_rtgs(batch_rewards);
 		torch::Tensor batch_lengths = torch::tensor(batch_lengths_vec, torch::kInt64);
-
-		print_tensor_inline("batch_obs", batch_obs);
-		print_tensor_inline("batch_acts", batch_acts);
-		print_tensor_inline("batch_log_probs", batch_log_probs);
-		print_tensor_inline("batch_rtgs", batch_rtgs);
-		print_tensor_inline("batch_lengths", batch_lengths);
 		logger["batch_rewards"] = batch_rewards;
 		logger["batch_lengths"] = batch_lengths_vec;
 
@@ -617,7 +495,6 @@
 		actor = FeedForwardNN(obs_dim, act_dim, device);
 		torch::load(actor, actor_model);
 
-<<<<<<< HEAD
 		float variance = 0.5f;
 		float std_value = std::sqrt(variance);
 		std_dev = torch::full({ act_dim }, std_value).to(device);
@@ -626,11 +503,6 @@
 		std::cerr << "Exception in PPO_Eval constructor: " << e.what() << std::endl;
 		throw;
 	}
-=======
-	float variance = 0.5f;
-	float std_value = std::sqrt(variance);
-	std_dev = torch::full({ act_dim }, std_value).to(device);
->>>>>>> 1a0480cb
 }
 
 void PPO_Eval::eval_policy(bool render, float fixedTimeStepS) {
